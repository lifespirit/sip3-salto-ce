--- conflicted
+++ resolved
@@ -103,12 +103,8 @@
                 val session = RtprSession(PACKET_1).apply {
                     add(RTPR)
                 }
-<<<<<<< HEAD
-                vertx.eventBus().localRequest<Any>(RoutesCE.sdp + "_info", listOf(SDP_SESSION))
-                vertx.eventBus().localRequest<Any>(RoutesCE.media, session)
-=======
+                vertx.eventBus().localSend(RoutesCE.sdp + "_info", listOf(SDP_SESSION))
                 vertx.eventBus().localSend(RoutesCE.media, session)
->>>>>>> 26845352
             },
             assert = {
                 vertx.eventBus().consumer<Pair<String, JsonObject>>(RoutesCE.mongo_bulk_writer) { event ->
