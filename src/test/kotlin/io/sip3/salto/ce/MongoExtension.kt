--- conflicted
+++ resolved
@@ -37,15 +37,9 @@
     private lateinit var mongo: MongodExecutable
 
     override fun beforeAll(context: ExtensionContext?) {
-<<<<<<< HEAD
         val config = MongodConfig.builder().version(Version.V4_0_12)
-                .net(Net(HOST, PORT, false))
-                .build()
-=======
-        val config = MongodConfig.builder().version(Version.V4_0_2)
             .net(Net(HOST, PORT, false))
             .build()
->>>>>>> 58346b97
 
         mongo = MongodStarter.getDefaultInstance().prepare(config)
         mongo.start()
